--- conflicted
+++ resolved
@@ -5,11 +5,7 @@
 from decimal import Decimal
 from test.hummingbot.connector.network_mocking_assistant import NetworkMockingAssistant
 from typing import Any, Awaitable, Dict, List
-<<<<<<< HEAD
-from unittest.mock import patch
-=======
 from unittest.mock import AsyncMock, MagicMock, patch
->>>>>>> 1eb2577a
 
 from aioresponses import aioresponses
 from bidict import bidict
@@ -18,12 +14,7 @@
 from hummingbot.connector.exchange.gate_io import gate_io_constants as CONSTANTS
 from hummingbot.connector.exchange.gate_io.gate_io_api_order_book_data_source import GateIoAPIOrderBookDataSource
 from hummingbot.connector.exchange.gate_io.gate_io_exchange import GateIoExchange
-<<<<<<< HEAD
-from hummingbot.connector.exchange.gate_io.gate_io_in_flight_order import GateIoInFlightOrder
-from hummingbot.connector.exchange.gate_io.gate_io_utils import GateIoAPIError
-=======
 from hummingbot.connector.trading_rule import TradingRule
->>>>>>> 1eb2577a
 from hummingbot.connector.utils import get_new_client_order_id
 from hummingbot.core.data_type.cancellation_result import CancellationResult
 from hummingbot.core.data_type.common import OrderType, PositionAction, TradeType
@@ -1019,17 +1010,6 @@
 
         self.assertEqual(result, expected_client_order_id)
 
-<<<<<<< HEAD
-    @aioresponses()
-    def test_update_balances_raises_on_error(self, mock_api):
-        url = f"{CONSTANTS.REST_URL}/{CONSTANTS.USER_BALANCES_PATH_URL}"
-        regex_url = re.compile(f"^{url}".replace(".", r"\.").replace("?", r"\?"))
-        resp = {"label": "INVALID_KEY", "message": "Invalid key provided"}
-        mock_api.get(regex_url, body=json.dumps(resp))
-
-        with self.assertRaises(GateIoAPIError):
-            self.async_run_with_timeout(coroutine=self.exchange._update_balances())
-=======
     def test_user_stream_update_for_new_order_does_not_update_status(self):
         self.exchange._set_current_timestamp(1640780000)
         self.exchange.start_tracking_order(
@@ -1430,5 +1410,4 @@
         }
 
         self.assertEqual(expected_initial_dict, status_dict)
-        self.assertFalse(self.exchange.ready)
->>>>>>> 1eb2577a
+        self.assertFalse(self.exchange.ready)