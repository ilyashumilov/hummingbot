import { Ethereum } from '../chains/ethereum/ethereum';
import { Avalanche } from '../chains/avalanche/avalanche';
import { Harmony } from '../chains/harmony/harmony';
import { Polygon } from '../chains/polygon/polygon';
import { Uniswap } from '../connectors/uniswap/uniswap';
import { UniswapLP } from '../connectors/uniswap/uniswap.lp';
import { Pangolin } from '../connectors/pangolin/pangolin';
import { Quickswap } from '../connectors/quickswap/quickswap';
import { Perp } from '../connectors/perp/perp';
import {
  Ethereumish,
  Perpish,
  Uniswapish,
  UniswapLPish,
} from './common-interfaces';
import { Traderjoe } from '../connectors/traderjoe/traderjoe';
import { Sushiswap } from '../connectors/sushiswap/sushiswap';

export async function getChain(chain: string, network: string) {
  let chainInstance: Ethereumish;
  if (chain === 'ethereum') chainInstance = Ethereum.getInstance(network);
  else if (chain === 'avalanche')
    chainInstance = Avalanche.getInstance(network);
  else if (chain === 'polygon') chainInstance = Polygon.getInstance(network);
  else if (chain === 'harmony') chainInstance = Harmony.getInstance(network);
  else throw new Error('unsupported chain');
  if (!chainInstance.ready()) {
    await chainInstance.init();
  }
  return chainInstance;
}

type ConnectorType<T> = T extends Uniswapish ? Uniswapish : T;

export async function getConnector<T>(
  chain: string,
  network: string,
  connector: string | undefined,
  address?: string
): Promise<ConnectorType<T>> {
<<<<<<< HEAD
  let connectorInstance: Uniswapish | UniswapLPish;
  if (
    (chain === 'ethereum' || chain === 'polygon') &&
    connector === 'uniswap'
  ) {
=======
  let connectorInstance: Uniswapish | UniswapLPish | Perpish;
  if (chain === 'ethereum' && connector === 'uniswap') {
>>>>>>> c4d45d42
    connectorInstance = Uniswap.getInstance(chain, network);
  } else if (chain === 'polygon' && connector === 'quickswap') {
    connectorInstance = Quickswap.getInstance(chain, network);
  } else if (chain === 'ethereum' && connector === 'sushiswap') {
    connectorInstance = Sushiswap.getInstance(chain, network);
  } else if (
    (chain === 'ethereum' || chain === 'polygon') &&
    connector === 'uniswapLP'
  ) {
    connectorInstance = UniswapLP.getInstance(chain, network);
  } else if (chain === 'ethereum' && connector === 'perp') {
    connectorInstance = Perp.getInstance(chain, network, address);
  } else if (chain === 'avalanche' && connector === 'pangolin') {
    connectorInstance = Pangolin.getInstance(chain, network);
  } else if (chain === 'avalanche' && connector === 'traderjoe') {
    connectorInstance = Traderjoe.getInstance(chain, network);
  } else {
    throw new Error('unsupported chain or connector');
  }
  if (!connectorInstance.ready()) {
    await connectorInstance.init();
  }
  return connectorInstance as ConnectorType<T>;
}<|MERGE_RESOLUTION|>--- conflicted
+++ resolved
@@ -38,16 +38,11 @@
   connector: string | undefined,
   address?: string
 ): Promise<ConnectorType<T>> {
-<<<<<<< HEAD
-  let connectorInstance: Uniswapish | UniswapLPish;
+  let connectorInstance: Uniswapish | UniswapLPish | Perpish;
   if (
     (chain === 'ethereum' || chain === 'polygon') &&
     connector === 'uniswap'
   ) {
-=======
-  let connectorInstance: Uniswapish | UniswapLPish | Perpish;
-  if (chain === 'ethereum' && connector === 'uniswap') {
->>>>>>> c4d45d42
     connectorInstance = Uniswap.getInstance(chain, network);
   } else if (chain === 'polygon' && connector === 'quickswap') {
     connectorInstance = Quickswap.getInstance(chain, network);
