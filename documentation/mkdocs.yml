--- conflicted
+++ resolved
@@ -119,28 +119,6 @@
       - Support:
         - Support: support.md
         - Bug bounty program: support/bug-bounty-program.md
-<<<<<<< HEAD
-      - Release notes:
-        - Release notes: release-notes.md
-        - 0.8.1: release-notes/0.8.1.md
-        - 0.8.0: release-notes/0.8.0.md
-        - 0.7.0: release-notes/0.7.0.md
-        - 0.6.0: release-notes/0.6.0.md
-        - 0.5.1: release-notes/0.5.1.md
-        - 0.5.0: release-notes/0.5.0.md
-        - 0.4.0: release-notes/0.4.0.md
-        - 0.3.1 (beta): release-notes/0.3.1.md
-        - 0.3.0: release-notes/0.3.0.md
-        - 0.2.0: release-notes/0.2.0.md
-    - Bounties:
-      - Intro: bounties/intro.md
-      - Tutorial:
-        - Quick tutorial: bounties/tutorial/tutorial.md
-        - Configuration for liquidity bounties: bounties/tutorial/config.md
-      - Programs:
-        - Harmony $ONE Makers: bounties/programs/harmony.md
-      - FAQ: bounties/faq.md
-=======
     - Release notes:
       - Release notes: release-notes.md
       - 0.8.1: release-notes/0.8.1.md
@@ -153,14 +131,13 @@
       - 0.3.1 (beta): release-notes/0.3.1.md
       - 0.3.0: release-notes/0.3.0.md
       - 0.2.0: release-notes/0.2.0.md
-    - Bounties: 
+    - Bounties:
       - Intro: bounties/intro.md
       - FAQ: bounties/faq.md
-      - Tutorial:   
+      - Tutorial:
         - Tutorial: bounties/tutorial.md
         - 1. Install: bounties/tutorial/install.md
         - 2. Register: bounties/tutorial/register.md
         - 3. Run a bot: bounties/tutorial/bot.md
-      - Active bounties: 
-        - Harmony $ONE Makers: bounties/active/harmony.md
->>>>>>> 77a653c2
+      - Active bounties:
+        - Harmony $ONE Makers: bounties/active/harmony.md