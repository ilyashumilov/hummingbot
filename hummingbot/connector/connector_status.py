#!/usr/bin/env python

connector_status = {
    # client connectors
    'ascend_ex': 'bronze',
    'binance': 'bronze',
    'binance_perpetual': 'bronze',
    'binance_perpetual_testnet': 'bronze',
    'binance_us': 'bronze',
    'bitfinex': 'bronze',
    'bitget_perpetual': 'bronze',
    'bitmart': 'bronze',
    'bit_com_perpetual': 'bronze',
    'bit_com_perpetual_testnet': 'bronze',
    'btc_markets': 'bronze',
    'bybit_perpetual': 'bronze',
    'bybit_perpetual_testnet': 'bronze',
    'bybit_testnet': 'bronze',
    'bybit': 'bronze',
    'coinbase_pro': 'silver',
    'dydx_perpetual': 'gold',
    'foxbit': 'bronze',
    'gate_io': 'bronze',
    'gate_io_perpetual': 'bronze',
    'injective_v2': 'bronze',
    'injective_v2_perpetual': 'bronze',
    'hitbtc': 'bronze',
    'hyperliquid_perpetual_testnet': 'bronze',
    'hyperliquid_perpetual': 'bronze',
    'htx': 'bronze',
    'kraken': 'silver',
    'kucoin': 'silver',
    'kucoin_perpetual': 'silver',
    'mexc': 'bronze',
    'ndax': 'bronze',
    'ndax_testnet': 'bronze',
<<<<<<< HEAD
    'okx': 'bronze',
    'okx_perpetual': 'bronze',
=======
    'okx': 'gold',
>>>>>>> 53cf1053
    'phemex_perpetual': 'bronze',
    'phemex_perpetual_testnet': 'bronze',
    'polkadex': 'bronze',
    'vertex': 'bronze',
    'vertex_testnet': 'bronze',
    # gateway connectors
    'curve': 'bronze',
    'dexalot': 'bronze',
    'defira': 'bronze',
    'kujira': 'bronze',
    'mad_meerkat': 'bronze',
    'openocean': 'bronze',
    'quickswap': 'bronze',
    'quipuswap': 'bronze',
    'pancakeswap': 'silver',
    'pancakeswapLP': 'silver',
    'pangolin': 'bronze',
    'perp': 'bronze',
    'plenty': 'bronze',
    'ref': 'bronze',
    'sushiswap': 'bronze',
    'tinyman': 'bronze',
    'traderjoe': 'bronze',
    'uniswap': 'silver',
    'uniswapLP': 'silver',
    'vega_perpetual': 'bronze',
    'vega_perpetual_testnet': 'bronze',
    'vvs': 'bronze',
    'xswap': 'bronze',
    'xrpl': 'silver',
}

warning_messages = {
}


def get_connector_status(connector_name: str) -> str:
    """
    Indicator whether a connector is working properly or not.
    UNKNOWN means the connector is not in connector_status dict.
    RED means a connector doesn't work.
    YELLOW means the connector is either new or has one or more issues.
    GREEN means a connector is working properly.
    """
    if connector_name not in connector_status.keys():
        status = "UNKNOWN"
    else:
        return f"&c{connector_status[connector_name].upper()}"
    return status<|MERGE_RESOLUTION|>--- conflicted
+++ resolved
@@ -34,12 +34,8 @@
     'mexc': 'bronze',
     'ndax': 'bronze',
     'ndax_testnet': 'bronze',
-<<<<<<< HEAD
-    'okx': 'bronze',
     'okx_perpetual': 'bronze',
-=======
     'okx': 'gold',
->>>>>>> 53cf1053
     'phemex_perpetual': 'bronze',
     'phemex_perpetual_testnet': 'bronze',
     'polkadex': 'bronze',
