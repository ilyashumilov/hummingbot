#!/usr/bin/env python
import asyncio
import itertools
<<<<<<< HEAD
import json
from contextlib import contextmanager
from typing import TYPE_CHECKING, Any, Dict, Generator, List, Optional

import aiohttp
import pandas as pd

import docker
=======
from typing import TYPE_CHECKING, Any, Dict, List, Optional

import pandas as pd

import docker
from hummingbot.client.command.gateway_api_manager import Chain, GatewayChainApiManager, begin_placeholder_mode
>>>>>>> 1aac72a3
from hummingbot.client.config.config_helpers import refresh_trade_fees_config, save_to_yml
from hummingbot.client.config.global_config_map import global_config_map
from hummingbot.client.config.security import Security
from hummingbot.client.settings import (
    GATEWAY_CONNECTORS,
    GLOBAL_CONFIG_PATH,
    AllConnectorSettings,
    GatewayConnectionSetting,
)
from hummingbot.client.ui.completer import load_completer
from hummingbot.core.gateway import (
    GATEWAY_DOCKER_REPO,
    GATEWAY_DOCKER_TAG,
    GatewayPaths,
    docker_ipc,
    docker_ipc_with_generator,
    get_default_gateway_port,
    get_gateway_container_name,
    get_gateway_paths,
    start_gateway,
    stop_gateway,
)
from hummingbot.core.gateway.gateway_http_client import GatewayHttpClient
from hummingbot.core.gateway.status_monitor import Status
from hummingbot.core.utils.async_utils import safe_ensure_future
from hummingbot.core.utils.gateway_config_utils import (
    build_config_dict_display,
    build_connector_display,
    build_connector_tokens_display,
    build_wallet_display,
    native_tokens,
    search_configs,
)
from hummingbot.core.utils.ssl_cert import certs_files_exist, create_self_sign_certs

if TYPE_CHECKING:
    from hummingbot.client.hummingbot_application import HummingbotApplication


class GatewayCommand(GatewayChainApiManager):
    def create_gateway(self):
        safe_ensure_future(self._create_gateway(), loop=self.ev_loop)

    def gateway_connect(self, connector: str = None):
        safe_ensure_future(self._gateway_connect(connector), loop=self.ev_loop)

    def gateway_start(self):
        safe_ensure_future(start_gateway(), loop=self.ev_loop)

    def gateway_status(self):
        safe_ensure_future(self._gateway_status(), loop=self.ev_loop)

    def gateway_stop(self):
        safe_ensure_future(stop_gateway(), loop=self.ev_loop)

    def gateway_connector_tokens(self, connector_chain_network: Optional[str], new_tokens: Optional[str]):
        if connector_chain_network is not None and new_tokens is not None:
            safe_ensure_future(self._update_gateway_connector_tokens(connector_chain_network, new_tokens), loop=self.ev_loop)
        else:
            safe_ensure_future(self._show_gateway_connector_tokens(connector_chain_network), loop=self.ev_loop)

    def generate_certs(self):
        safe_ensure_future(self._generate_certs(), loop=self.ev_loop)

    def test_connection(self):
        safe_ensure_future(self._test_connection(), loop=self.ev_loop)

    def gateway_config(self,
                       key: List[str],
                       value: str = None):
        if value:
            safe_ensure_future(self._update_gateway_configuration(key[0], value), loop=self.ev_loop)
        else:
            safe_ensure_future(self._show_gateway_configuration(key[0]), loop=self.ev_loop)

    @staticmethod
    async def check_gateway_image(docker_repo: str, docker_tag: str) -> bool:
        image_list: List = await docker_ipc("images", name=f"{docker_repo}:{docker_tag}", quiet=True)
        return len(image_list) > 0

    async def _test_connection(self):
        # test that the gateway is running
        if await GatewayHttpClient.get_instance().ping_gateway():
            self.notify("\nSuccessfully pinged gateway.")
        else:
            self.notify("\nUnable to ping gateway.")

    async def _generate_certs(
            self,       # type: HummingbotApplication
            from_client_password: bool = False
    ):
        cert_path: str = get_gateway_paths().local_certs_path.as_posix()
        if not from_client_password:
            if certs_files_exist():
                self.notify(f"Gateway SSL certification files exist in {cert_path}.")
                self.notify("To create new certification files, please first manually delete those files.")
                return

            with begin_placeholder_mode(self):
                while True:
                    pass_phase = await self.app.prompt(
                        prompt='Enter pass phase to generate Gateway SSL certifications  >>> ',
                        is_password=True
                    )
                    if pass_phase is not None and len(pass_phase) > 0:
                        break
                    self.notify("Error: Invalid pass phase")
        else:
            pass_phase = Security.password
        create_self_sign_certs(pass_phase)
        self.notify(f"Gateway SSL certification files are created in {cert_path}.")
        GatewayHttpClient.get_instance().reload_certs()

    async def _generate_gateway_confs(
            self,       # type: HummingbotApplication
            container_id: str, conf_path: str = "/usr/src/app/conf"
    ):
        infura_api_key: Optional[str] = await self._get_api_key(Chain.ETHEREUM)

        try:
            # generate_conf alters the ethereum.yml file if a second value is
            # passed to generate_conf.sh
            if infura_api_key is None:
                cmd: str = f"./setup/generate_conf.sh {conf_path}"
            else:
                cmd: str = f"./setup/generate_conf.sh {conf_path} {infura_api_key}"
            exec_info = await docker_ipc(method_name="exec_create",
                                         container=container_id,
                                         cmd=cmd,
                                         user="hummingbot")

            await docker_ipc(method_name="exec_start",
                             exec_id=exec_info["Id"],
                             detach=True)
            return
        except asyncio.CancelledError:
            raise
        except Exception:
            raise

    async def _create_gateway(self):
        gateway_paths: GatewayPaths = get_gateway_paths()
        gateway_container_name: str = get_gateway_container_name()
        gateway_conf_mount_path: str = gateway_paths.mount_conf_path.as_posix()
        certificate_mount_path: str = gateway_paths.mount_certs_path.as_posix()
        logs_mount_path: str = gateway_paths.mount_logs_path.as_posix()
        gateway_port: int = get_default_gateway_port()

        # remove existing container(s)
        try:
            old_container = await docker_ipc(
                "containers",
                all=True,
                filters={"name": gateway_container_name}
            )
            for container in old_container:
                self.notify(f"Removing existing gateway container with id {container['Id']}...")
                await docker_ipc(
                    "remove_container",
                    container["Id"],
                    force=True
                )
        except Exception:
            pass  # silently ignore exception

        await self._generate_certs(from_client_password=True)  # create cert

        if await self.check_gateway_image(GATEWAY_DOCKER_REPO, GATEWAY_DOCKER_TAG):
            self.notify("Found Gateway docker image. No image pull needed.")
        else:
            self.notify("Pulling Gateway docker image...")
            try:
                await self.pull_gateway_docker(GATEWAY_DOCKER_REPO, GATEWAY_DOCKER_TAG)
                self.logger().info("Done pulling Gateway docker image.")
            except Exception as e:
                self.notify("Error pulling Gateway docker image. Try again.")
                self.logger().network("Error pulling Gateway docker image. Try again.",
                                      exc_info=True,
                                      app_warning_msg=str(e))
                return
        self.notify("Creating new Gateway docker container...")
        host_config: Dict[str, Any] = await docker_ipc(
            "create_host_config",
            port_bindings={5000: gateway_port},
            binds={
                gateway_conf_mount_path: {
                    "bind": "/usr/src/app/conf/",
                    "mode": "rw"
                },
                certificate_mount_path: {
                    "bind": "/usr/src/app/certs/",
                    "mode": "rw"
                },
                logs_mount_path: {
                    "bind": "/usr/src/app/logs/",
                    "mode": "rw"
                },
            }
        )
        container_info: Dict[str, str] = await docker_ipc(
            "create_container",
            image=f"{GATEWAY_DOCKER_REPO}:{GATEWAY_DOCKER_TAG}",
            name=gateway_container_name,
            ports=[5000],
            volumes=[
                gateway_conf_mount_path,
                certificate_mount_path,
                logs_mount_path
            ],
            host_config=host_config,
            environment=[f"GATEWAY_PASSPHRASE={Security.password}"]
        )

        self.notify(f"New Gateway docker container id is {container_info['Id']}.")

        # Save the gateway port number, if it's not already there.
        if global_config_map.get("gateway_api_port").value != gateway_port:
            global_config_map["gateway_api_port"].value = gateway_port
            global_config_map["gateway_api_host"].value = "localhost"
            save_to_yml(GLOBAL_CONFIG_PATH, global_config_map)

        GatewayHttpClient.get_instance().base_url = f"https://{global_config_map['gateway_api_host'].value}:" \
                                                    f"{global_config_map['gateway_api_port'].value}"
        await start_gateway()

        # create Gateway configs
        await self._generate_gateway_confs(container_id=container_info["Id"])

        # Restarts the Gateway container to ensure that Gateway server reloads new configs
        try:
            await docker_ipc(method_name="restart",
                             container=container_info["Id"])
        except docker.errors.APIError as e:
            self.notify(f"Error restarting Gateway container. Error: {e}")

        self.notify(f"Loaded new configs into Gateway container {container_info['Id']}")

    async def ping_gateway_docker(self) -> bool:
        try:
            await docker_ipc("version")
            return True
        except Exception:
            return False

    async def pull_gateway_docker(self, docker_repo: str, docker_tag: str):
        last_id = ""
        async for pull_log in docker_ipc_with_generator("pull", docker_repo, tag=docker_tag, stream=True, decode=True):
            new_id = pull_log["id"] if pull_log.get("id") else last_id
            if last_id != new_id:
                self.logger().info(f"Pull Id: {new_id}, Status: {pull_log['status']}")
                last_id = new_id

    async def _gateway_status(self):
        can_reach_docker = await self.ping_gateway_docker()
        if not can_reach_docker:
            self.notify("\nError: It looks like you do not have Docker installed or running. Gateway commands will not "
                        "work without it. Please install or start Docker and restart Hummingbot.")
            return

        if self._gateway_monitor.current_status == Status.ONLINE:
            try:
                status = await GatewayHttpClient.get_instance().get_gateway_status()
                self.notify(pd.DataFrame(status))
            except Exception:
                self.notify("\nError: Unable to fetch status of connected Gateway server.")
        else:
            self.notify("\nNo connection to Gateway server exists. Ensure Gateway server is running.")

    async def _update_gateway_configuration(self, key: str, value: Any):
        try:
            response = await GatewayHttpClient.get_instance().update_config(key, value)
            self.notify(response["message"])
            await self._gateway_monitor.update_gateway_config_key_list()
        except Exception:
            self.notify("\nError: Gateway configuration update failed. See log file for more details.")

    async def _show_gateway_configuration(self, key: str):
        host = global_config_map['gateway_api_host'].value
        port = global_config_map['gateway_api_port'].value
        try:
            config_dict: Dict[str, Any] = await self._gateway_monitor._fetch_gateway_configs()
            if key is not None:
                config_dict = search_configs(config_dict, key)
            self.notify(f"\nGateway Configurations ({host}:{port}):")
            lines = []
            build_config_dict_display(lines, config_dict)
            self.notify("\n".join(lines))

        except asyncio.CancelledError:
            raise
        except Exception:
            remote_host = ':'.join([host, port])
            self.notify(f"\nError: Connection to Gateway {remote_host} failed")

    async def _gateway_connect(
            self,           # type: HummingbotApplication
            connector: str = None
    ):
        with begin_placeholder_mode(self):
            gateway_connections_conf: List[Dict[str, str]] = GatewayConnectionSetting.load()
            if connector is None:
                if len(gateway_connections_conf) < 1:
                    self.notify("No existing connection.\n")
                else:
                    connector_df: pd.DataFrame = build_connector_display(gateway_connections_conf)
                    self.notify(connector_df.to_string(index=False))
            else:
                # get available networks
                connector_configs: Dict[str, Any] = await GatewayHttpClient.get_instance().get_connectors()
                connector_config: List[Dict[str, Any]] = [
                    d for d in connector_configs["connectors"] if d["name"] == connector
                ]
                if len(connector_config) < 1:
                    self.notify(f"No available blockchain networks available for the connector '{connector}'.")
                    return
                available_networks: List[Dict[str, Any]] = connector_config[0]["available_networks"]
                trading_type: str = connector_config[0]["trading_type"][0]

                # ask user to select a chain. Automatically select if there is only one.
                chains: List[str] = [d['chain'] for d in available_networks]
                chain: str
                if len(chains) == 1:
                    chain = chains[0]
                else:
                    # chains as options
                    while True:
                        chain = await self.app.prompt(
                            prompt=f"Which chain do you want {connector} to connect to?({', '.join(chains)}) >>> "
                        )
                        if self.app.to_stop_config:
                            self.app.to_stop_config = False
                            return

                        if chain in GATEWAY_CONNECTORS:
                            break
                        self.notify(f"{chain} chain not supported.\n")

                # ask user to select a network. Automatically select if there is only one.
                networks: List[str] = list(
                    itertools.chain.from_iterable([d['networks'] for d in available_networks if d['chain'] == chain])
                )
                network: str

                if len(networks) == 1:
                    network = networks[0]
                else:
                    while True:
                        self.app.input_field.completer.set_gateway_networks(networks)
                        network = await self.app.prompt(
                            prompt=f"Which network do you want {connector} to connect to? ({', '.join(networks)}) >>> "
                        )
                        if self.app.to_stop_config:
                            return
                        if network in networks:
                            break
                        self.notify("Error: Invalid network")

                # get wallets for the selected chain
                wallets_response: List[Dict[str, Any]] = await GatewayHttpClient.get_instance().get_wallets()
                matching_wallets: List[Dict[str, Any]] = [w for w in wallets_response if w["chain"] == chain]
                wallets: List[str]
                if len(matching_wallets) < 1:
                    wallets = []
                else:
                    wallets = matching_wallets[0]['walletAddresses']

                # if the user has no wallet, ask them to select one
                if len(wallets) < 1:
                    self.app.clear_input()
                    self.placeholder_mode = True
                    wallet_private_key = await self.app.prompt(
                        prompt=f"Enter your {chain}-{network} wallet private key >>> ",
                        is_password=True
                    )
                    self.app.clear_input()
                    if self.app.to_stop_config:
                        return
                    response: Dict[str, Any] = await GatewayHttpClient.get_instance().add_wallet(
                        chain, network, wallet_private_key
                    )
                    wallet_address: str = response["address"]

                # the user has a wallet. Ask if they want to use it or create a new one.
                else:
                    # print table
                    while True:
                        use_existing_wallet: str = await self.app.prompt(
                            prompt=f"Do you want to connect to {chain}-{network} with one of your existing wallets on "
                                   f"Gateway? (Yes/No) >>> "
                        )
                        if self.app.to_stop_config:
                            return
                        if use_existing_wallet in ["Y", "y", "Yes", "yes", "N", "n", "No", "no"]:
                            break
                        self.notify("Invalid input. Please try again or exit config [CTRL + x].\n")

                    self.app.clear_input()
                    # they use an existing wallet
                    if use_existing_wallet is not None and use_existing_wallet in ["Y", "y", "Yes", "yes"]:
                        native_token: str = native_tokens[chain]
                        wallet_table: List[Dict[str, Any]] = []
                        for w in wallets:
                            balances: Dict[str, Any] = await GatewayHttpClient.get_instance().get_balances(
                                chain, network, w, [native_token]
                            )
                            wallet_table.append({"balance": balances['balances'][native_token], "address": w})

                        wallet_df: pd.DataFrame = build_wallet_display(native_token, wallet_table)
                        self.notify(wallet_df.to_string(index=False))
                        self.app.input_field.completer.set_list_gateway_wallets_parameters(wallets_response, chain)

                        while True:
                            wallet_address: str = await self.app.prompt(prompt="Select a gateway wallet >>> ")
                            if self.app.to_stop_config:
                                return
                            if wallet_address in wallets:
                                self.notify(f"You have selected {wallet_address}")
                                break
                            self.notify("Error: Invalid wallet address")

                    # they want to create a new wallet even though they have other ones
                    else:
                        while True:
                            try:
                                wallet_private_key: str = await self.app.prompt(
                                    prompt=f"Enter your {chain}-{network} wallet private key >>> ",
                                    is_password=True
                                )
                                self.app.clear_input()
                                if self.app.to_stop_config:
                                    return

                                response: Dict[str, Any] = await GatewayHttpClient.get_instance().add_wallet(
                                    chain, network, wallet_private_key
                                )
                                wallet_address = response["address"]
                                break
                            except Exception:
                                self.notify("Error adding wallet. Check private key.\n")

                self.app.clear_input()

                # write wallets to Gateway connectors settings.
                GatewayConnectionSetting.upsert_connector_spec(connector, chain, network, trading_type, wallet_address)
                self.notify(f"The {connector} connector now uses wallet {wallet_address} on {chain}-{network}")

                # update AllConnectorSettings and fee overrides.
                AllConnectorSettings.create_connector_settings()
                AllConnectorSettings.initialize_paper_trade_settings(global_config_map.get("paper_trade_exchanges").value)
                await refresh_trade_fees_config()

                # Reload completer here to include newly added gateway connectors
                self.app.input_field.completer = load_completer(self)

    async def _show_gateway_connector_tokens(
            self,           # type: HummingbotApplication
            connector_chain_network: str = None
    ):
        """
        Display connector tokens that hummingbot will report balances for
        """
        if connector_chain_network is None:
            gateway_connections_conf: List[Dict[str, str]] = GatewayConnectionSetting.load()
            if len(gateway_connections_conf) < 1:
                self.notify("No existing connection.\n")
            else:
                connector_df: pd.DataFrame = build_connector_tokens_display(gateway_connections_conf)
                self.notify(connector_df.to_string(index=False))
        else:
            conf: Optional[Dict[str, str]] = GatewayConnectionSetting.get_connector_spec_from_market_name(connector_chain_network)
            if conf is not None:
                connector_df: pd.DataFrame = build_connector_tokens_display([conf])
                self.notify(connector_df.to_string(index=False))
            else:
                self.notify(f"There is no gateway connection for {connector_chain_network}.\n")

    async def _update_gateway_connector_tokens(
            self,           # type: HummingbotApplication
            connector_chain_network: str,
            new_tokens: str,
    ):
        """
        Allow the user to input tokens whose balances they want to monitor are.
        This are not tied to a strategy, rather to the connector-chain-network
        tuple. This has no influence on what tokens the user can use with a
        connector-chain-network and a particular strategy. This is only for
        report balances.
        """
        conf: Optional[Dict[str, str]] = GatewayConnectionSetting.get_connector_spec_from_market_name(connector_chain_network)

        if conf is None:
            self.notify(f"'{connector_chain_network}' is not available. You can add and review available gateway connectors with the command 'gateway connect'.")
        else:
            GatewayConnectionSetting.upsert_connector_spec_tokens(connector_chain_network, new_tokens)
            self.notify(f"The 'balance' command will now report token balances {new_tokens} for '{connector_chain_network}'.")<|MERGE_RESOLUTION|>--- conflicted
+++ resolved
@@ -1,23 +1,12 @@
 #!/usr/bin/env python
 import asyncio
 import itertools
-<<<<<<< HEAD
-import json
-from contextlib import contextmanager
-from typing import TYPE_CHECKING, Any, Dict, Generator, List, Optional
-
-import aiohttp
-import pandas as pd
-
-import docker
-=======
 from typing import TYPE_CHECKING, Any, Dict, List, Optional
 
 import pandas as pd
 
 import docker
 from hummingbot.client.command.gateway_api_manager import Chain, GatewayChainApiManager, begin_placeholder_mode
->>>>>>> 1aac72a3
 from hummingbot.client.config.config_helpers import refresh_trade_fees_config, save_to_yml
 from hummingbot.client.config.global_config_map import global_config_map
 from hummingbot.client.config.security import Security
@@ -501,7 +490,7 @@
     ):
         """
         Allow the user to input tokens whose balances they want to monitor are.
-        This are not tied to a strategy, rather to the connector-chain-network
+        These are not tied to a strategy, rather to the connector-chain-network
         tuple. This has no influence on what tokens the user can use with a
         connector-chain-network and a particular strategy. This is only for
         report balances.
