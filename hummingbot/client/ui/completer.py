--- conflicted
+++ resolved
@@ -47,12 +47,8 @@
         self._export_completer = WordCompleter(["keys", "trades"], ignore_case=True)
         self._balance_completer = WordCompleter(["limit", "paper"], ignore_case=True)
         self._history_completer = WordCompleter(["--days", "--verbose", "--precision"], ignore_case=True)
-<<<<<<< HEAD
-        self._gateway_completer = WordCompleter(["create", "generate-certs", "list-configs", "test-connection", "update"], ignore_case=True)
-=======
-        self._gateway_completer = WordCompleter(["generate-certs", "config", "test-connection"], ignore_case=True)
+        self._gateway_completer = WordCompleter(["create", "generate-certs", "config", "test-connection"], ignore_case=True)
         self._gateway_config_completer = WordCompleter(hummingbot_application.gateway_config_keys, ignore_case=True)
->>>>>>> 2a10b702
         self._strategy_completer = WordCompleter(STRATEGIES, ignore_case=True)
         self._py_file_completer = WordCompleter(file_name_list(SCRIPTS_PATH, "py"))
         self._rate_oracle_completer = WordCompleter([r.name for r in RateOracleSource], ignore_case=True)
